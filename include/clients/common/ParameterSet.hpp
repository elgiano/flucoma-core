--- conflicted
+++ resolved
@@ -167,12 +167,8 @@
   void iterateImpl(std::index_sequence<Is...>, Args&&... args) const
   {
     (void) std::initializer_list<int>{
-<<<<<<< HEAD
         (Op<Is, ParamType<Is>>()(std::get<0>(std::get<Is>(mDescriptors)),
                                  std::forward<Args>(args)...),
-=======
-        (Op<Is, ParamType<Is>>()(std::get<0>(std::get<Is>(mDescriptors))),
->>>>>>> 81ec4ef3
          0)...};
   }
 };
@@ -353,11 +349,8 @@
   {
     static std::array<Result, sizeof...(Ts)> results;
 
-<<<<<<< HEAD
-=======
     static_cast<void>(reportage);
 
->>>>>>> 81ec4ef3
     (void) std::initializer_list<int>{
         (set<Is>(Func<Is, ParamType<Is>>()(std::forward<Args>(args)...),
                  reportage ? &results[Is] : nullptr),
