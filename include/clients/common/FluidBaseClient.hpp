#pragma once

#include "AudioClient.hpp"
#include "FluidContext.hpp"
#include "OfflineClient.hpp"
#include "ParameterConstraints.hpp"
#include "ParameterSet.hpp"
#include "ParameterTypes.hpp"
#include "MessageSet.hpp"
#include "Result.hpp"
#include "TupleUtilities.hpp"
#include "../../data/FluidMeta.hpp"
#include <tuple>

namespace fluid {
namespace client {

<<<<<<< HEAD
//template<typename ParamType, ParamType& PD, typename MessageType, MessageType& MD>
//class ClientDescriptor
//{
//  using ParamDescType = ParamType;
//  using ParamSetType = ParameterSet<ParamDescType>;
//  using ParamSetViewType = ParameterSetView<ParamDescType>;
//  using MessageSetType = MessageType;
////  using ClientType = FluidBaseClient<ParamType,PD, MessageType,MD>;
//  constexpr static MessageType& getMessageDescriptors() { return MD; }
//  constexpr static ParamDescType& getParameterDescriptors() { return PD; }
////  constexpr ClientDescriptor(ParamType&& p, MessageType&& m): PD{std::move(p)}, MD{std::move{m}} {}
//  constexpr ClientDescriptor(){}
//};
//
////template<typename ParamType, ParamType& PD, typename MessageType, MessageType& MD>
//template<typename Params, typename Messages>
//auto constexpr
//defineClient(Params&& p, Messages&& m)
//{
//  return ClientDescriptor<std::decay_t<decltype(p)>, std::decay_t<decltype(m)>>{p,m};
//}

template<typename ParamType, ParamType& PD, typename MessageType = decltype(NoMessages), MessageType& MD = NoMessages>
class FluidBaseClient
=======
enum ProcessState { kNoProcess, kProcessing, kDone };

template<typename ParamType, ParamType& PD>
class FluidBaseClient //<const Tuple<Ts...>>
>>>>>>> 318945ea
{
public:
  
  using ParamDescType = ParamType;
  using ParamSetType = ParameterSet<ParamDescType>;
  using ParamSetViewType = ParameterSetView<ParamDescType>;
  
  using MessageSetType = MessageType; 
  
  FluidBaseClient(ParamSetViewType& p) : mParams(std::ref(p)){}
  
  constexpr static MessageType getMessageDescriptors() { return MD; }
  
  template<size_t N,typename...Args>
  decltype(auto) invoke(Args&&...args)
  {
    return MD.template invoke<N>(std::forward<Args>(args)...);
  }

  template<size_t N>
  auto& get() const
  {
    return mParams.get().template get<N>();
  }

  template <size_t N, typename T>
  void set(T &&x, Result *reportage) noexcept
  {
    mParams.template set(std::forward<T>(x), reportage);
  }

  size_t audioChannelsIn() const noexcept { return mAudioChannelsIn; }
  size_t audioChannelsOut() const noexcept { return mAudioChannelsOut; }
  size_t controlChannelsIn() const noexcept { return mControlChannelsIn; }
  size_t controlChannelsOut() const noexcept { return mControlChannelsOut; }

  size_t maxControlChannelsOut() const noexcept { return mMaxControlChannelsOut; }
  bool   controlTrigger() const noexcept { return mControlTrigger; }

  size_t audioBuffersIn() const noexcept { return mBuffersIn; }
  size_t audioBuffersOut() const noexcept { return mBuffersOut; }

  constexpr static ParamDescType& getParameterDescriptors() { return PD; }

  const double sampleRate() const noexcept { return mSampleRate; };
  void  sampleRate(double sr) { mSampleRate = sr; }
  
  void setParams(ParamSetViewType& p) { mParams = p; }

protected:
  void audioChannelsIn(const size_t x) noexcept { mAudioChannelsIn = x; }
  void audioChannelsOut(const size_t x) noexcept { mAudioChannelsOut = x; }
  void controlChannelsIn(const size_t x) noexcept { mControlChannelsIn = x; }
  void controlChannelsOut(const size_t x) noexcept { mControlChannelsOut = x; }
  void maxControlChannelsOut(const size_t x) noexcept { mMaxControlChannelsOut = x; }

  void controlTrigger(const bool x) noexcept { mControlTrigger = x; }

  void audioBuffersIn(const size_t x) noexcept { mBuffersIn = x; }
  void audioBuffersOut(const size_t x) noexcept { mBuffersOut = x; }

  std::reference_wrapper<ParamSetViewType>   mParams;

private:
  size_t mAudioChannelsIn       = 0;
  size_t mAudioChannelsOut      = 0;
  size_t mControlChannelsIn     = 0;
  size_t mControlChannelsOut    = 0;
  size_t mMaxControlChannelsOut = 0;
  bool   mControlTrigger{false};
  size_t mBuffersIn  = 0;
  size_t mBuffersOut = 0;
  double mSampleRate = 0;
};

// Used by hosts for detecting client capabilities at compile time
template <class T>
using isNonRealTime = typename std::is_base_of<Offline, T>::type;
template <class T>
using isRealTime = std::integral_constant<bool, isAudio<T> || isControl<T>>;

} // namespace client
} // namespace fluid<|MERGE_RESOLUTION|>--- conflicted
+++ resolved
@@ -15,7 +15,6 @@
 namespace fluid {
 namespace client {
 
-<<<<<<< HEAD
 //template<typename ParamType, ParamType& PD, typename MessageType, MessageType& MD>
 //class ClientDescriptor
 //{
@@ -38,14 +37,11 @@
 //  return ClientDescriptor<std::decay_t<decltype(p)>, std::decay_t<decltype(m)>>{p,m};
 //}
 
+
+enum ProcessState { kNoProcess, kProcessing, kDone };
+
 template<typename ParamType, ParamType& PD, typename MessageType = decltype(NoMessages), MessageType& MD = NoMessages>
 class FluidBaseClient
-=======
-enum ProcessState { kNoProcess, kProcessing, kDone };
-
-template<typename ParamType, ParamType& PD>
-class FluidBaseClient //<const Tuple<Ts...>>
->>>>>>> 318945ea
 {
 public:
   
