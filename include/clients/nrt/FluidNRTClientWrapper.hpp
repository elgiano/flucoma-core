--- conflicted
+++ resolved
@@ -1,17 +1,5 @@
 #pragma once
 
-<<<<<<< HEAD
-#include <clients/common/BufferAdaptor.hpp>
-#include <clients/common/FluidBaseClient.hpp>
-#include <clients/common/FluidContext.hpp>
-#include <clients/common/MemoryBufferAdaptor.hpp>
-#include <clients/common/OfflineClient.hpp>
-#include <clients/common/ParameterTypes.hpp>
-#include <clients/common/ParameterSet.hpp>
-#include <clients/common/SpikesToTimes.hpp>
-#include <data/FluidTensor.hpp>
-#include <data/TensorTypes.hpp>
-=======
 #include "../common/BufferAdaptor.hpp"
 #include "../common/FluidBaseClient.hpp"
 #include "../common/OfflineClient.hpp"
@@ -21,7 +9,6 @@
 #include "../../data/FluidTensor.hpp"
 #include "../../data/TensorTypes.hpp"
 
->>>>>>> 1c237e4e
 #include <vector>
 #include <thread>
 
@@ -118,9 +105,6 @@
   size_t audioBuffersIn()  const noexcept { return mClient.audioChannelsIn();  }
   size_t audioBuffersOut() const noexcept { return isControl ? 1 : mClient.audioChannelsOut(); }
 
-<<<<<<< HEAD
-  Result process(FluidContext& c)
-=======
   void setParams(ParamSetViewType& p)
   {
     mParams = p;
@@ -128,8 +112,7 @@
     mClient.setParams(mRealTimeParams);
   }
 
-  Result process()
->>>>>>> 1c237e4e
+  Result process(FluidContext& c)
   {
 
     
@@ -256,15 +239,10 @@
       outputs.reserve(outputBuffers.size());
       for(int j = 0; j < outputBuffers.size(); ++j)
         outputs.emplace_back(outputData[j].row(i));
-<<<<<<< HEAD
       
       if(c.task()) c.task()->iterationUpdate(i, nChans);
       
       client.process(inputs,outputs,c);
-=======
-
-      client.process(inputs,outputs,true);
->>>>>>> 1c237e4e
     }
 
     for(int i = 0; i < outputBuffers.size(); ++i)
@@ -321,7 +299,6 @@
         inputs.reserve(inputBuffers.size());
         std::vector<HostVectorView> outputs;
         outputs.reserve(outputBuffers.size());
-<<<<<<< HEAD
         for(int k = 0; k < inputBuffers.size(); ++k)
           inputs.emplace_back(inputData[k].row(i)(Slice(t,controlRate)));
 
@@ -331,11 +308,6 @@
         client.process(inputs,outputs,dummyContext);
         
         if(task && !task->processUpdate(j + 1 + (nHops * i),nHops * nChans)) break;
-=======
-        for(int k = 0; k < inputBuffers.size(); ++k)  inputs.emplace_back(inputData[k].row(i)(Slice(t,controlRate)));
-        for(int k = 0; k < nFeatures; ++k) outputs.emplace_back(outputData.row(k + i*nFeatures)(Slice(j,1))); 
-        client.process(inputs,outputs,true);
->>>>>>> 1c237e4e
       }
     }
     
@@ -375,11 +347,7 @@
     std::vector<HostVectorView> input  {monoSource.row(0)};
     std::vector<HostVectorView> output {onsetPoints.row(0)};
 
-<<<<<<< HEAD
-    client.process(input,output,c);
-=======
-    client.process(input,output,true);
->>>>>>> 1c237e4e
+    client.process(input,output,true,c);
 
     impl::spikesToTimes(onsetPoints(0,Slice(padding,nFrames)), outputBuffers[0], 1, inputBuffers[0].startFrame, nFrames,src.sampleRate());
   }
