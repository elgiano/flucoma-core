/*
Part of the Fluid Corpus Manipulation Project (http://www.flucoma.org/)
Copyright 2017-2019 University of Huddersfield.
Licensed under the BSD-3 License.
See license.md file in the project root for full license information.
This project has received funding from the European Research Council (ERC)
under the European Union’s Horizon 2020 research and innovation programme
(grant agreement No 725899).
*/

#pragma once

#include "DataSetClient.hpp"
#include "NRTClient.hpp"
#include "../../algorithms/public/MLP.hpp"
#include "../../algorithms/public/SGD.hpp"
#include <string>

namespace fluid {
namespace client {
namespace mlpregressor {

enum {
  kHidden,
  kActivation,
  kOutputActivation,
  kInputTap,
  kOutputTap,
  kIter,
  kRate,
  kMomentum,
  kBatchSize,
  kVal,
  kInputBuffer,
  kOutputBuffer
};

constexpr std::initializer_list<index> HiddenLayerDefaults = {3, 3};

constexpr auto MLPRegressorParams = defineParameters(
    StringParam<Fixed<true>>("name", "Name"),
    LongArrayParam("hidden", "Hidden Layer Sizes", HiddenLayerDefaults),
    EnumParam("activation", "Activation Function", 2, "Identity", "Sigmoid",
              "ReLU", "Tanh"),
    EnumParam("outputActivation", "Output Activation Function", 0, "Identity",
              "Sigmoid", "ReLU", "Tanh"),
    LongParam("tapIn", "Input Tap Index", 0, Min(0)),
    LongParam("tapOut", "Output Tap Index", -1, Min(-1)),
    LongParam("maxIter", "Maximum Number of Iterations", 1000, Min(1)),
    FloatParam("learnRate", "Learning Rate", 0.01, Min(0.0), Max(1.0)),
    FloatParam("momentum", "Momentum", 0.9, Min(0.0), Max(0.99)),
    LongParam("batchSize", "Batch Size", 50, Min(1)),
    FloatParam("validation", "Validation Amount", 0.2, Min(0), Max(0.9)));

class MLPRegressorClient : public FluidBaseClient,
                           OfflineIn,
                           OfflineOut,
                           ModelObject,
                           public DataClient<algorithm::MLP>
{
<<<<<<< HEAD
=======
  enum {
    kName,
    kHidden,
    kActivation,
    kOutputActivation,
    kInputTap,
    kOutputTap,
    kIter,
    kRate,
    kMomentum,
    kBatchSize,
    kVal
  };

>>>>>>> 4f828677
public:
  using string = std::string;
  using BufferPtr = std::shared_ptr<BufferAdaptor>;
  using IndexVector = FluidTensor<index, 1>;
  using StringVector = FluidTensor<string, 1>;
  using DataSet = FluidDataSet<string, double, 1>;

  using ParamDescType = decltype(MLPRegressorParams);

  using ParamSetViewType = ParameterSetView<ParamDescType>;
  using ParamValues = typename ParamSetViewType::ValueTuple;

  std::reference_wrapper<ParamSetViewType> mParams;

  void setParams(ParamSetViewType& p) { mParams = p; }

  template <size_t N>
  auto& get() const
  {
    return mParams.get().template get<N>();
  }

  static constexpr auto& getParameterDescriptors()
  {
    return MLPRegressorParams;
  }

<<<<<<< HEAD
  MLPRegressorClient(ParamSetViewType& p) : mParams(p)
  {
    audioChannelsIn(1);
    controlChannelsOut(1);
  }

  template <typename T>
  void process(std::vector<FluidTensorView<T, 1>>& input,
               std::vector<FluidTensorView<T, 1>>& output, FluidContext&)
  {
    if (!mAlgorithm.trained()) return;
    index inputTap = get<kInputTap>();
    index outputTap = get<kOutputTap>();
    if (inputTap >= mAlgorithm.size() - 1) return;
    if (outputTap >= mAlgorithm.size()) return;
    if (outputTap == 0) return;
    if (outputTap == -1) outputTap = mAlgorithm.size();

    index inputSize = mAlgorithm.inputSize(inputTap);
    index outputSize = mAlgorithm.outputSize(outputTap);

    InOutBuffersCheck bufCheck(inputSize);
    if (!bufCheck.checkInputs(get<kInputBuffer>().get(),
                              get<kOutputBuffer>().get()))
      return;
    auto outBuf = BufferAdaptor::Access(get<kOutputBuffer>().get());
    if (outBuf.samps(0).size() < outputSize) return;

    RealVector src(inputSize);
    RealVector dest(outputSize);
    src = BufferAdaptor::ReadAccess(get<kInputBuffer>().get())
              .samps(0, inputSize, 0);
    mTrigger.process(input, output, [&]() {
      mAlgorithm.processFrame(src, dest, inputTap, outputTap);
      outBuf.samps(0, outputSize, 0) = dest;
    });
=======
  MLPRegressorClient(ParamSetViewType& p) : mParams(p) {}

  template <typename T>
  Result process(FluidContext&)
  {
    return {};
>>>>>>> 4f828677
  }

  MessageResult<double> fit(DataSetClientRef source, DataSetClientRef target)
  {
    auto sourceClientPtr = source.get().lock();
    if (!sourceClientPtr) return Error<double>(NoDataSet);
    auto sourceDataSet = sourceClientPtr->getDataSet();
    if (sourceDataSet.size() == 0) return Error<double>(EmptyDataSet);
    if (mAlgorithm.initialized() && sourceDataSet.dims() != mAlgorithm.dims())
      return Error<double>(DimensionsDontMatch);

    auto targetClientPtr = target.get().lock();
    if (!targetClientPtr) return Error<double>(NoDataSet);
    auto targetDataSet = targetClientPtr->getDataSet();
    if (targetDataSet.size() == 0) return Error<double>(EmptyDataSet);
    if (sourceDataSet.size() != targetDataSet.size())
      return Error<double>(SizesDontMatch);
    index outputAct = get<kOutputActivation>() == -1 ? get<kActivation>()
                                                     : get<kOutputActivation>();
    if (!mAlgorithm.initialized() ||
        mTracker.changed(sourceDataSet.pointSize(), targetDataSet.pointSize(),
                         get<kHidden>(), get<kActivation>(), outputAct))
    {

      mAlgorithm.init(sourceDataSet.pointSize(), targetDataSet.pointSize(),
                      get<kHidden>(), get<kActivation>(), outputAct);
    }

    mAlgorithm.setTrained(false);
    DataSet        result(1);
    auto           data = sourceDataSet.getData();
    auto           tgt = targetDataSet.getData();
    algorithm::SGD sgd;
    double         error =
        sgd.train(mAlgorithm, data, tgt, get<kIter>(), get<kBatchSize>(),
                  get<kRate>(), get<kMomentum>(), get<kVal>());
    return error;
  }

  MessageResult<void> predict(DataSetClientRef srcClient,
                              DataSetClientRef destClient)
  {
    index inputTap = get<kInputTap>();
    index outputTap = get<kOutputTap>();
    if (inputTap >= mAlgorithm.size()) return Error("Input tap too large");
    if (outputTap > mAlgorithm.size()) return Error("Ouput tap too large");
    if (outputTap == 0) return Error("Ouput tap cannot be 0");
    if (outputTap == -1) outputTap = mAlgorithm.size();
    index inputSize = mAlgorithm.inputSize(inputTap);
    index outputSize = mAlgorithm.outputSize(outputTap);
    auto  srcPtr = srcClient.get().lock();
    auto  destPtr = destClient.get().lock();

    if (!srcPtr || !destPtr) return Error(NoDataSet);
    auto srcDataSet = srcPtr->getDataSet();
    if (srcDataSet.size() == 0) return Error(EmptyDataSet);
    if (!mAlgorithm.trained()) return Error(NoDataFitted);
    if (srcDataSet.dims() != inputSize) return Error(WrongPointSize);

    StringVector ids{srcDataSet.getIds()};
    RealMatrix   output(srcDataSet.size(), outputSize);
    mAlgorithm.process(srcDataSet.getData(), output, inputTap, outputTap);
    FluidDataSet<string, double, 1> result(ids, output);
    destPtr->setDataSet(result);
    return OK();
  }

  MessageResult<void> predictPoint(BufferPtr in, BufferPtr out)
  {
    index inputTap = get<kInputTap>();
    index outputTap = get<kOutputTap>();
    if (inputTap >= mAlgorithm.size()) return Error("Input tap too large");
    if (outputTap > mAlgorithm.size()) return Error("Ouput tap too large");
    if (outputTap == 0) return Error("Ouput tap should be > 0 or -1");
    if (outputTap == -1) outputTap = mAlgorithm.size();
    index inputSize = mAlgorithm.inputSize(inputTap);
    index outputSize = mAlgorithm.outputSize(outputTap);

    if (!in || !out) return Error(NoBuffer);
    BufferAdaptor::Access inBuf(in.get());
    BufferAdaptor::Access outBuf(out.get());
    if (!inBuf.exists()) return Error(InvalidBuffer);
    if (!outBuf.exists()) return Error(InvalidBuffer);
    if (inBuf.numFrames() != inputSize) return Error(WrongPointSize);
    if (!mAlgorithm.trained()) return Error(NoDataFitted);

    Result resizeResult = outBuf.resize(outputSize, 1, inBuf.sampleRate());
    if (!resizeResult.ok()) return Error(BufferAlloc);
    RealVector src(inputSize);
    RealVector dest(outputSize);
    src = inBuf.samps(0, inputSize, 0);
    mAlgorithm.processFrame(src, dest, inputTap, outputTap);
    outBuf.samps(0, outputSize, 0) = dest;
    return OK();
  }

<<<<<<< HEAD
  MessageResult<void> read(string fileName)
  {
    auto result = DataClient::read(fileName);
    if (result.ok()) updateParameters();
    return result;
  }

  MessageResult<void> load(string s)
  {
    auto result = DataClient::load(s);
    if (result.ok()) updateParameters();
    return result;
  }

  index latency() { return 0; }
=======
  MessageResult<ParamValues> read(string fileName)
  {
    auto result = DataClient::read(fileName);
    if (result.ok()) return  updateParameters();
    return {result.status(), result.message()};
  }

  MessageResult<ParamValues> load(string s)
  {
    auto result = DataClient::load(s);
    if (result.ok()) return updateParameters();
    return {result.status(), result.message()};
  }
>>>>>>> 4f828677

  static auto getMessageDescriptors()
  {
    return defineMessages(
        makeMessage("fit", &MLPRegressorClient::fit),
        makeMessage("predict", &MLPRegressorClient::predict),
        makeMessage("predictPoint", &MLPRegressorClient::predictPoint),
        makeMessage("clear", &MLPRegressorClient::clear),
        makeMessage("cols", &MLPRegressorClient::dims),
        makeMessage("size", &MLPRegressorClient::size),
        makeMessage("load", &MLPRegressorClient::load),
        makeMessage("dump", &MLPRegressorClient::dump),
        makeMessage("write", &MLPRegressorClient::write),
        makeMessage("read", &MLPRegressorClient::read));
  }

private:
<<<<<<< HEAD
  FluidInputTrigger                         mTrigger;
  ParameterTrackChanges<index, index, IndexVector, index, index> mTracker;

  void updateParameters()
  {
    const index nLayers = mAlgorithm.size();
    if (nLayers > 1)
    {
      auto&                 params = mParams.get();
      FluidTensor<index, 1> layersParam(nLayers - 1);
      for (index i = 0; i < nLayers - 1; i++)
        layersParam[i] = mAlgorithm.outputSize(i + 1);
      params.template set<kHidden>(std::move(layersParam), nullptr);
      params.template set<kActivation>(mAlgorithm.hiddenActivation(), nullptr);
      params.template set<kOutputActivation>(mAlgorithm.outputActivation(),
                                             nullptr);
      params.template set<kInputTap>(0, nullptr);
      params.template set<kOutputTap>(-1, nullptr);
    }
  }
};
} // namespace mlpregressor
=======
  ParameterTrackChanges<index, index, IndexVector, index, index> mTracker;

  MessageResult<ParamValues> updateParameters()
  {
    const index nLayers = mAlgorithm.size();
    ParamValues newParams = mParams.get().toTuple();

    if (nLayers > 1)
    {
      FluidTensor<index, 1> layersParam(nLayers - 1);
      for (index i = 0; i < nLayers - 1; i++)
        layersParam[i] = mAlgorithm.outputSize(i + 1);
      std::get<kHidden>(newParams) = std::move(layersParam);
      std::get<kActivation>(newParams) = mAlgorithm.hiddenActivation();
      std::get<kOutputActivation>(newParams) = mAlgorithm.outputActivation();
      std::get<kInputTap>(newParams) = 0;
      std::get<kOutputTap>(newParams) = -1;
    }

    return newParams;
  }
};
>>>>>>> 4f828677

using MLPRegressorRef = SharedClientRef<MLPRegressorClient>;

constexpr auto MLPRegressorQueryParams =
    defineParameters(MLPRegressorRef::makeParam("model", "Source Model"),
                     LongParam("tapIn", "Input Tap Index", 0, Min(0)),
                     LongParam("tapOut", "Output Tap Index", -1, Min(-1)),
                     BufferParam("inputPointBuffer", "Input Point Buffer"),
                     BufferParam("predictionBuffer", "Prediction Buffer"));

class MLPRegressorQuery : public FluidBaseClient, ControlIn, ControlOut
{
  enum { kModel, kInputTap, kOutputTap, kInputBuffer, kOutputBuffer };

public:
  using ParamDescType = decltype(MLPRegressorQueryParams);

  using ParamSetViewType = ParameterSetView<ParamDescType>;
  std::reference_wrapper<ParamSetViewType> mParams;

  void setParams(ParamSetViewType& p) { mParams = p; }

  template <size_t N>
  auto& get() const
  {
    return mParams.get().template get<N>();
  }

  static constexpr auto& getParameterDescriptors()
  {
    return MLPRegressorQueryParams;
  }

  MLPRegressorQuery(ParamSetViewType& p) : mParams(p)
  {
    controlChannelsIn(1);
    controlChannelsOut({1, 1});
  }

  template <typename T>
  void process(std::vector<FluidTensorView<T, 1>>& input,
               std::vector<FluidTensorView<T, 1>>& output, FluidContext&)
  {
    output[0] = input[0];
    if (input[0](0) > 0)
    {
      auto MLPRef = get<kModel>().get().lock();
      if (!MLPRef)
      {
        // report error?
        return;
      }

      algorithm::MLP& algorithm = MLPRef->algorithm();

      if (!algorithm.trained()) return;
      index inputTap = get<kInputTap>();
      index outputTap = get<kOutputTap>();
      if (inputTap >= algorithm.size() - 1) return;
      if (outputTap >= algorithm.size()) return;
      if (outputTap == 0) return;
      if (outputTap == -1) outputTap = algorithm.size();

      index inputSize = algorithm.inputSize(inputTap);
      index outputSize = algorithm.outputSize(outputTap);

      InOutBuffersCheck bufCheck(inputSize);
      if (!bufCheck.checkInputs(get<kInputBuffer>().get(),
                                get<kOutputBuffer>().get()))
        return;
      auto outBuf = BufferAdaptor::Access(get<kOutputBuffer>().get());
      if (outBuf.samps(0).size() < outputSize) return;

      RealVector src(inputSize);
      RealVector dest(outputSize);
      src = BufferAdaptor::ReadAccess(get<kInputBuffer>().get())
                .samps(0, inputSize, 0);
      algorithm.processFrame(src, dest, inputTap, outputTap);
      outBuf.samps(0, outputSize, 0) = dest;
    }
  }

  index latency() { return 0; }
};

} // namespace mlpregressor

using NRTThreadedMLPRegressorClient =
    NRTThreadingAdaptor<typename mlpregressor::MLPRegressorRef::SharedType>;

using RTMLPRegressorQueryClient =
    ClientWrapper<mlpregressor::MLPRegressorQuery>;
} // namespace client
} // namespace fluid<|MERGE_RESOLUTION|>--- conflicted
+++ resolved
@@ -19,21 +19,6 @@
 namespace fluid {
 namespace client {
 namespace mlpregressor {
-
-enum {
-  kHidden,
-  kActivation,
-  kOutputActivation,
-  kInputTap,
-  kOutputTap,
-  kIter,
-  kRate,
-  kMomentum,
-  kBatchSize,
-  kVal,
-  kInputBuffer,
-  kOutputBuffer
-};
 
 constexpr std::initializer_list<index> HiddenLayerDefaults = {3, 3};
 
@@ -58,8 +43,7 @@
                            ModelObject,
                            public DataClient<algorithm::MLP>
 {
-<<<<<<< HEAD
-=======
+
   enum {
     kName,
     kHidden,
@@ -74,7 +58,6 @@
     kVal
   };
 
->>>>>>> 4f828677
 public:
   using string = std::string;
   using BufferPtr = std::shared_ptr<BufferAdaptor>;
@@ -102,51 +85,12 @@
     return MLPRegressorParams;
   }
 
-<<<<<<< HEAD
-  MLPRegressorClient(ParamSetViewType& p) : mParams(p)
-  {
-    audioChannelsIn(1);
-    controlChannelsOut(1);
-  }
-
-  template <typename T>
-  void process(std::vector<FluidTensorView<T, 1>>& input,
-               std::vector<FluidTensorView<T, 1>>& output, FluidContext&)
-  {
-    if (!mAlgorithm.trained()) return;
-    index inputTap = get<kInputTap>();
-    index outputTap = get<kOutputTap>();
-    if (inputTap >= mAlgorithm.size() - 1) return;
-    if (outputTap >= mAlgorithm.size()) return;
-    if (outputTap == 0) return;
-    if (outputTap == -1) outputTap = mAlgorithm.size();
-
-    index inputSize = mAlgorithm.inputSize(inputTap);
-    index outputSize = mAlgorithm.outputSize(outputTap);
-
-    InOutBuffersCheck bufCheck(inputSize);
-    if (!bufCheck.checkInputs(get<kInputBuffer>().get(),
-                              get<kOutputBuffer>().get()))
-      return;
-    auto outBuf = BufferAdaptor::Access(get<kOutputBuffer>().get());
-    if (outBuf.samps(0).size() < outputSize) return;
-
-    RealVector src(inputSize);
-    RealVector dest(outputSize);
-    src = BufferAdaptor::ReadAccess(get<kInputBuffer>().get())
-              .samps(0, inputSize, 0);
-    mTrigger.process(input, output, [&]() {
-      mAlgorithm.processFrame(src, dest, inputTap, outputTap);
-      outBuf.samps(0, outputSize, 0) = dest;
-    });
-=======
   MLPRegressorClient(ParamSetViewType& p) : mParams(p) {}
 
   template <typename T>
   Result process(FluidContext&)
   {
     return {};
->>>>>>> 4f828677
   }
 
   MessageResult<double> fit(DataSetClientRef source, DataSetClientRef target)
@@ -243,23 +187,6 @@
     return OK();
   }
 
-<<<<<<< HEAD
-  MessageResult<void> read(string fileName)
-  {
-    auto result = DataClient::read(fileName);
-    if (result.ok()) updateParameters();
-    return result;
-  }
-
-  MessageResult<void> load(string s)
-  {
-    auto result = DataClient::load(s);
-    if (result.ok()) updateParameters();
-    return result;
-  }
-
-  index latency() { return 0; }
-=======
   MessageResult<ParamValues> read(string fileName)
   {
     auto result = DataClient::read(fileName);
@@ -273,7 +200,6 @@
     if (result.ok()) return updateParameters();
     return {result.status(), result.message()};
   }
->>>>>>> 4f828677
 
   static auto getMessageDescriptors()
   {
@@ -291,30 +217,7 @@
   }
 
 private:
-<<<<<<< HEAD
-  FluidInputTrigger                         mTrigger;
-  ParameterTrackChanges<index, index, IndexVector, index, index> mTracker;
-
-  void updateParameters()
-  {
-    const index nLayers = mAlgorithm.size();
-    if (nLayers > 1)
-    {
-      auto&                 params = mParams.get();
-      FluidTensor<index, 1> layersParam(nLayers - 1);
-      for (index i = 0; i < nLayers - 1; i++)
-        layersParam[i] = mAlgorithm.outputSize(i + 1);
-      params.template set<kHidden>(std::move(layersParam), nullptr);
-      params.template set<kActivation>(mAlgorithm.hiddenActivation(), nullptr);
-      params.template set<kOutputActivation>(mAlgorithm.outputActivation(),
-                                             nullptr);
-      params.template set<kInputTap>(0, nullptr);
-      params.template set<kOutputTap>(-1, nullptr);
-    }
-  }
-};
-} // namespace mlpregressor
-=======
+
   ParameterTrackChanges<index, index, IndexVector, index, index> mTracker;
 
   MessageResult<ParamValues> updateParameters()
@@ -337,7 +240,6 @@
     return newParams;
   }
 };
->>>>>>> 4f828677
 
 using MLPRegressorRef = SharedClientRef<MLPRegressorClient>;
 
