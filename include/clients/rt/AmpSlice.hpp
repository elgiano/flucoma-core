#pragma once

<<<<<<< HEAD
#include <algorithms/public/EnvelopeSegmentation.hpp>
#include <clients/common/AudioClient.hpp>
#include <clients/common/FluidBaseClient.hpp>
#include <clients/common/FluidContext.hpp>
#include <clients/common/ParameterConstraints.hpp>
#include <clients/common/ParameterSet.hpp>
#include <clients/common/ParameterTrackChanges.hpp>
#include <clients/common/ParameterTypes.hpp>
#include <clients/nrt/FluidNRTClientWrapper.hpp>
#include <clients/rt/BufferedProcess.hpp>
=======
#include "BufferedProcess.hpp"
#include "../nrt/FluidNRTClientWrapper.hpp"
#include "../../algorithms/public/EnvelopeSegmentation.hpp"
#include "../common/AudioClient.hpp"
#include "../common/FluidBaseClient.hpp"
#include "../common/ParameterConstraints.hpp"
#include "../common/ParameterSet.hpp"
#include "../common/ParameterTrackChanges.hpp"
#include "../common/ParameterTypes.hpp"

>>>>>>> 1c237e4e
#include <tuple>

namespace fluid {
namespace client {

enum AmpSliceParamIndex {
  kAbsRampUpTime,
  kAbsRampDownTime,
  kAbsOnThreshold,
  kAbsOffThreshold,
  kMinEventDuration,
  kMinSilencetDuration,
  kMinTimeAboveThreshold,
  kMinTimeBelowThreshold,
  kUpwardLookupTime,
  kDownwardLookupTime,
  kRelRampUpTime,
  kRelRampDownTime,
  kRelOnThreshold,
  kRelOffThreshold,
  kHiPassFreq,
  kMaxSize,
  kOutput
};

auto constexpr AmpSliceParams = defineParameters(
    FloatParam("absRampUp", "Absolute Envelope Ramp Up Length", 10, Min(1)),
    FloatParam("absRampDown", "Absolute Envelope Ramp Down Length", 10, Min(1)),
    FloatParam("absThreshOn", "Absolute Envelope Threshold On", -90, Min(-144),
               Max(144)),
    FloatParam("absThreshOff", "Absolute Envelope Threshold Off", -90,
               Min(-144), Max(144)),
    LongParam("minSliceLength", "Minimum Length of Slice", 1, Min(1)),
    LongParam("minSilenceLength", "Absolute Envelope Minimum Length of Silence",
              1, Min(1)),
    LongParam("minLengthAbove", "Required Minimal Length Above Threshold", 1,
              Min(1)),
    LongParam("minLengthBelow", "Required Minimal Length Below Threshold", 1,
              Min(1)),
    LongParam("lookBack", "Absolute Envelope Backward Lookup Length", 0,
              Min(0)),
    LongParam("lookAhead", "Absolute Envelope Forward Lookup Length", 0,
              Min(0)),
    FloatParam("relRampUp", "Relative Envelope Ramp Up Length", 1, Min(1)),
    FloatParam("relRampDown", "Relative Envelope Ramp Down Length", 1, Min(1)),
    FloatParam("relThreshOn", "Relative Envelope Threshold On", 144, Min(-144),
               Max(144)),
    FloatParam("relThreshOff", "Relative Envelope Threshold Off", -144,
               Min(-144), Max(144)),
    FloatParam("highPassFreq", "High-Pass Filter Cutoff", 85, Min(1)),
    LongParam<Fixed<true>>("maxSize", "Maximum Total Latency", 88200,
                           Min(1)), // TODO
    LongParam("outputType", "Output Type (temporarily)", 0, Min(0)));

template <typename T>
class AmpSlice
    : public FluidBaseClient<decltype(AmpSliceParams), AmpSliceParams>,
      public AudioIn,
      public AudioOut {
  using HostVector = HostVector<T>;

public:
  AmpSlice(ParamSetViewType &p) : FluidBaseClient(p) {
    FluidBaseClient::audioChannelsIn(1);
    FluidBaseClient::audioChannelsOut(1);
  }

<<<<<<< HEAD
  void process(std::vector<HostVector> &input,
               std::vector<HostVector> &output,FluidContext& c) {
=======
  void process(std::vector<HostVector> &input, std::vector<HostVector> &output,
               bool reset = false) {
>>>>>>> 1c237e4e

    if (!input[0].data() || !output[0].data())
      return;
    size_t hostVecSize = input[0].size();

    if (mTrackValues.changed(get<kAbsRampUpTime>(), get<kAbsRampDownTime>(),
                             get<kAbsOnThreshold>(), get<kAbsOffThreshold>(),
                             get<kMinTimeAboveThreshold>(),
                             get<kMinEventDuration>(), get<kUpwardLookupTime>(),
                             get<kMinTimeBelowThreshold>(),
                             get<kMinSilencetDuration>(),
                             get<kDownwardLookupTime>(), get<kRelRampUpTime>(),
                             get<kRelRampDownTime>(), get<kRelOnThreshold>(),
                             get<kRelOffThreshold>(), get<kHiPassFreq>()) ||
        !mAlgorithm.initialized()) {
      double hiPassFreq = std::max(get<kHiPassFreq>() / sampleRate(), 1.0);
      mAlgorithm.init(hiPassFreq, get<kAbsRampUpTime>(), get<kRelRampUpTime>(),
                      get<kAbsRampDownTime>(), get<kRelRampDownTime>(),
                      get<kAbsOnThreshold>(), get<kRelOnThreshold>(),
                      get<kRelOffThreshold>(), get<kMinTimeAboveThreshold>(),
                      get<kMinEventDuration>(), get<kUpwardLookupTime>(),
                      get<kAbsOffThreshold>(), get<kMinTimeBelowThreshold>(),
                      get<kMinSilencetDuration>(), get<kDownwardLookupTime>());
    }

    for (int i = 0; i < input[0].size(); i++) {
      output[0](i) = mAlgorithm.processSample(input[0](i));
    }
  }

  size_t latency() {
    return std::max(
        get<kMinTimeAboveThreshold>() + get<kUpwardLookupTime>(),
        std::max(get<kMinTimeBelowThreshold>(), get<kDownwardLookupTime>()));
  }

private:
  ParameterTrackChanges<double, double, double, double, size_t, size_t, size_t,
                        size_t, size_t, size_t, double, double, double, double,
                        double>
      mTrackValues;
  algorithm::EnvelopeSegmentation mAlgorithm{get<kMaxSize>(), get<kOutput>()};
};

template <typename HostMatrix, typename HostVectorView> struct NRTAmpSlicing {
  template <typename Client, typename InputList, typename OutputList>
  static void process(Client &client, InputList &inputBuffers,
                      OutputList &outputBuffers, size_t nFrames,
                      size_t nChans) {
    assert(inputBuffers.size() == 1);
    assert(outputBuffers.size() == 1);
    size_t padding = client.latency();
    using HostMatrixView = FluidTensorView<typename HostMatrix::type, 2>;
    HostMatrix monoSource(1, nFrames + padding);

    BufferAdaptor::Access src(inputBuffers[0].buffer);
    // Make a mono sum;
    for (size_t i = 0; i < nChans; ++i)
      monoSource.row(0)(Slice(0, nFrames))
          .apply(src.samps(i), [](float &x, float y) { x += y; });

    HostMatrix switchPoints(2, nFrames);
    HostMatrix binaryOut(1, nFrames + padding);
    std::vector<HostVectorView> input{monoSource.row(0)};
    std::vector<HostVectorView> output{binaryOut.row(0)};
    client.process(input, output, true);
    // convert binary to spikes

    // add onset at start if needed
    if (output[0](padding) == 1) {
      switchPoints(0, 0) = 1;
    }
    for (int i = 1; i < nFrames - 1; i++) {
      if (output[0](padding + i) == 1 && output[0](padding + i - 1) == 0)
        switchPoints(0, i) = 1;
      else
        switchPoints(0, i) = 0;
      if (output[0](padding + i) == 0 && output[0](padding + i - 1) == 1)
        switchPoints(1, i) = 1;
      else
        switchPoints(1, i) = 0;
    }
    // add offset at end if needed
    if (output[0](nFrames + padding - 1) == 1) {
      switchPoints(1, nFrames - 1) = 1;
    }

    impl::spikesToTimes(HostMatrixView{switchPoints}, outputBuffers[0], 1,
                        inputBuffers[0].startFrame, nFrames, src.sampleRate());
  }
};

auto constexpr NRTAmpSliceParams =
    makeNRTParams<AmpSlice>({BufferParam("source", "Source Buffer")},
                            {BufferParam("indices", "Indices Buffer")});

template <typename T>
<<<<<<< HEAD
using NRTAmpSlice = NRTSliceAdaptor<AmpSlice<T>, decltype(NRTAmpSliceParams),
                                    NRTAmpSliceParams, 1, 1>;
 
template <typename T>
using NRTThreadedAmpSlice = NRTThreadingAdaptor<NRTAmpSlice<T>>;
    
=======
using NRTAmpSlice = impl::NRTClientWrapper<NRTAmpSlicing, AmpSlice<T>,
                                           decltype(NRTAmpSliceParams),
                                           NRTAmpSliceParams, 1, 1>;

>>>>>>> 1c237e4e
} // namespace client
} // namespace fluid<|MERGE_RESOLUTION|>--- conflicted
+++ resolved
@@ -1,17 +1,5 @@
 #pragma once
 
-<<<<<<< HEAD
-#include <algorithms/public/EnvelopeSegmentation.hpp>
-#include <clients/common/AudioClient.hpp>
-#include <clients/common/FluidBaseClient.hpp>
-#include <clients/common/FluidContext.hpp>
-#include <clients/common/ParameterConstraints.hpp>
-#include <clients/common/ParameterSet.hpp>
-#include <clients/common/ParameterTrackChanges.hpp>
-#include <clients/common/ParameterTypes.hpp>
-#include <clients/nrt/FluidNRTClientWrapper.hpp>
-#include <clients/rt/BufferedProcess.hpp>
-=======
 #include "BufferedProcess.hpp"
 #include "../nrt/FluidNRTClientWrapper.hpp"
 #include "../../algorithms/public/EnvelopeSegmentation.hpp"
@@ -22,7 +10,6 @@
 #include "../common/ParameterTrackChanges.hpp"
 #include "../common/ParameterTypes.hpp"
 
->>>>>>> 1c237e4e
 #include <tuple>
 
 namespace fluid {
@@ -90,13 +77,8 @@
     FluidBaseClient::audioChannelsOut(1);
   }
 
-<<<<<<< HEAD
-  void process(std::vector<HostVector> &input,
-               std::vector<HostVector> &output,FluidContext& c) {
-=======
-  void process(std::vector<HostVector> &input, std::vector<HostVector> &output,
+  void process(std::vector<HostVector> &input, std::vector<HostVector> &output, FluidContext& c,
                bool reset = false) {
->>>>>>> 1c237e4e
 
     if (!input[0].data() || !output[0].data())
       return;
@@ -194,18 +176,12 @@
                             {BufferParam("indices", "Indices Buffer")});
 
 template <typename T>
-<<<<<<< HEAD
-using NRTAmpSlice = NRTSliceAdaptor<AmpSlice<T>, decltype(NRTAmpSliceParams),
-                                    NRTAmpSliceParams, 1, 1>;
- 
-template <typename T>
-using NRTThreadedAmpSlice = NRTThreadingAdaptor<NRTAmpSlice<T>>;
-    
-=======
 using NRTAmpSlice = impl::NRTClientWrapper<NRTAmpSlicing, AmpSlice<T>,
                                            decltype(NRTAmpSliceParams),
                                            NRTAmpSliceParams, 1, 1>;
 
->>>>>>> 1c237e4e
+template <typename T>
+using NRTThreadedAmpSlice = NRTThreadingAdaptor<NRTAmpSlice<T>>;
+
 } // namespace client
 } // namespace fluid