#pragma once

#include "BufferedProcess.hpp"
#include "../common/AudioClient.hpp"
#include "../common/FluidBaseClient.hpp"
#include "../common/FluidContext.hpp"
#include "../common/ParameterConstraints.hpp"
#include "../common/ParameterSet.hpp"
#include "../common/ParameterTypes.hpp"
#include "../nrt/FluidNRTClientWrapper.hpp"
#include "../../algorithms/public/SpectralShape.hpp"
#include "../../data/TensorTypes.hpp"

#include <tuple>

namespace fluid {
namespace client {

using algorithm::SpectralShape;

enum SpectralShapeParamIndex { kFFT, kMaxFFTSize };

auto constexpr SpectralShapeParams = defineParameters(
    FFTParam<kMaxFFTSize>("fftSettings", "FFT Settings", 1024, -1, -1),
    LongParam<Fixed<true>>("maxFFTSize", "Maxiumm FFT Size", 16384, Min(4),
                           PowerOfTwo{}));

template <typename T>
class SpectralShapeClient
    : public FluidBaseClient<decltype(SpectralShapeParams),
                             SpectralShapeParams>,
      public AudioIn,
      public ControlOut {
  using HostVector = HostVector<T>;

public:
  SpectralShapeClient(ParamSetViewType &p)
      : FluidBaseClient(p), mSTFTBufferedProcess(get<kMaxFFTSize>(), 1, 0) {
    FluidBaseClient::audioChannelsIn(1);
    FluidBaseClient::controlChannelsOut(7);
    mDescriptors = FluidTensor<double, 1>(7);
  }

  void process(std::vector<HostVector> &input,
<<<<<<< HEAD
               std::vector<HostVector> &output, FluidContext& c) {
=======
               std::vector<HostVector> &output, bool reset = false) {
>>>>>>> 1c237e4e
    using std::size_t;

    if (!input[0].data() || !output[0].data())
      return;
    assert(FluidBaseClient::controlChannelsOut() && "No control channels");
    assert(output.size() >= FluidBaseClient::controlChannelsOut() &&
           "Too few output channels");

    if (mWinSizeTracker.changed(get<kFFT>().frameSize())) {
      mMagnitude.resize(get<kFFT>().frameSize());
      mBinHz = sampleRate() / get<kFFT>().fftSize();
    }

    mSTFTBufferedProcess.processInput(
<<<<<<< HEAD
        mParams, input, c, [&](ComplexMatrixView in) {
=======
        mParams, input, reset, [&](ComplexMatrixView in) {
>>>>>>> 1c237e4e
          algorithm::STFT::magnitude(in.row(0), mMagnitude);
          mAlgorithm.processFrame(mMagnitude, mDescriptors);
        });

    for (int i = 0; i < 7; ++i){
      //TODO: probably move this logic to algorithm
      if(i==0||i==1||i==4)output[i](0) =  mBinHz * mDescriptors(i);
      else output[i](0) = mDescriptors(i);
    }

  }

  size_t latency() { return get<kFFT>().winSize(); }

  size_t controlRate() { return get<kFFT>().hopSize(); }

private:
  ParameterTrackChanges<size_t> mWinSizeTracker;
  STFTBufferedProcess<ParamSetViewType, T, kFFT> mSTFTBufferedProcess;
  SpectralShape mAlgorithm{get<kMaxFFTSize>()};
  FluidTensor<double, 1> mMagnitude;
  FluidTensor<double, 1> mDescriptors;
  double mBinHz;
};

auto constexpr NRTSpectralShapeParams = makeNRTParams<SpectralShapeClient>(
    {BufferParam("source", "Source Buffer")},
    {BufferParam("features", "Features Buffer")});

template <typename T>
using NRTSpectralShapeClient =
    NRTControlAdaptor<SpectralShapeClient<T>, decltype(NRTSpectralShapeParams),
                      NRTSpectralShapeParams, 1, 1>;
    
template <typename T>
using NRTThreadedSpectralShapeClient = NRTThreadingAdaptor<NRTSpectralShapeClient<T>>;

} // namespace client
} // namespace fluid<|MERGE_RESOLUTION|>--- conflicted
+++ resolved
@@ -3,7 +3,6 @@
 #include "BufferedProcess.hpp"
 #include "../common/AudioClient.hpp"
 #include "../common/FluidBaseClient.hpp"
-#include "../common/FluidContext.hpp"
 #include "../common/ParameterConstraints.hpp"
 #include "../common/ParameterSet.hpp"
 #include "../common/ParameterTypes.hpp"
@@ -42,11 +41,7 @@
   }
 
   void process(std::vector<HostVector> &input,
-<<<<<<< HEAD
-               std::vector<HostVector> &output, FluidContext& c) {
-=======
-               std::vector<HostVector> &output, bool reset = false) {
->>>>>>> 1c237e4e
+               std::vector<HostVector> &output, FluidContext& c, bool reset = false) {
     using std::size_t;
 
     if (!input[0].data() || !output[0].data())
@@ -61,11 +56,7 @@
     }
 
     mSTFTBufferedProcess.processInput(
-<<<<<<< HEAD
-        mParams, input, c, [&](ComplexMatrixView in) {
-=======
-        mParams, input, reset, [&](ComplexMatrixView in) {
->>>>>>> 1c237e4e
+        mParams, input, c, reset, [&](ComplexMatrixView in) {
           algorithm::STFT::magnitude(in.row(0), mMagnitude);
           mAlgorithm.processFrame(mMagnitude, mDescriptors);
         });
