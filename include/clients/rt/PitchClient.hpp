--- conflicted
+++ resolved
@@ -26,12 +26,13 @@
 namespace fluid {
 namespace client {
 
-class PitchClient : public FluidBaseClient, public AudioIn, public ControlOut {
+class PitchClient : public FluidBaseClient, public AudioIn, public ControlOut
+{
   using size_t = std::size_t;
   using CepstrumF0 = algorithm::CepstrumF0;
   using HPS = algorithm::HPS;
   using YINFFT = algorithm::YINFFT;
-  
+
   enum PitchParamIndex {
     kAlgorithm,
     kMinFreq,
@@ -42,22 +43,20 @@
   };
 
 public:
+  FLUID_DECLARE_PARAMS(EnumParam("algorithm", "Algorithm", 2, "Cepstrum",
+                                 "Harmonic Product Spectrum", "YinFFT"),
+                       FloatParam("minFreq", "Minimum Frequency", 20, Min(0),
+                                  Max(10000), UpperLimit<kMaxFreq>()),
+                       FloatParam("maxFreq", "Maximum Frequency", 10000, Min(1),
+                                  Max(20000), LowerLimit<kMinFreq>()),
+                       EnumParam("unit", "Unit", 0, "Hz", "MIDI"),
+                       FFTParam<kMaxFFTSize>("fftSettings", "FFT Settings",
+                                             1024, -1, -1),
+                       LongParam<Fixed<true>>("maxFFTSize", "Maxiumm FFT Size",
+                                              16384, Min(4), PowerOfTwo{}));
 
-  FLUID_DECLARE_PARAMS(
-    EnumParam("algorithm", "Algorithm", 2, "Cepstrum",
-              "Harmonic Product Spectrum", "YinFFT"),
-    FloatParam("minFreq", "Minimum Frequency", 20, Min(0), Max(10000),
-               UpperLimit<kMaxFreq>()),
-    FloatParam("maxFreq", "Maximum Frequency", 10000, Min(1), Max(20000),
-               LowerLimit<kMinFreq>()),
-    EnumParam("unit", "Unit", 0, "Hz", "MIDI"),
-    FFTParam<kMaxFFTSize>("fftSettings", "FFT Settings", 1024, -1, -1),
-    LongParam<Fixed<true>>("maxFFTSize", "Maxiumm FFT Size", 16384, Min(4),
-                           PowerOfTwo{})
-  );
-
-<<<<<<< HEAD
-  PitchClient(ParamSetViewType &p): mParams(p), mSTFTBufferedProcess(get<kMaxFFTSize>(), 1, 0)
+  PitchClient(ParamSetViewType& p)
+      : mParams(p), mSTFTBufferedProcess(get<kMaxFFTSize>(), 1, 0)
   {
     audioChannelsIn(1);
     controlChannelsOut(2);
@@ -65,35 +64,10 @@
   }
 
   template <typename T>
-  void process(std::vector<HostVector<T>> &input, std::vector<HostVector<T>> &output, FluidContext& c,
-               bool reset = false) {
-    if (!input[0].data() || !output[0].data())
-      return;
-=======
-template <typename T>
-class PitchClient : public FluidBaseClient<decltype(PitchParams), PitchParams>,
-                    public AudioIn,
-                    public ControlOut
-{
-  using HostVector = FluidTensorView<T, 1>;
-  using CepstrumF0 = algorithm::CepstrumF0;
-  using HPS = algorithm::HPS;
-  using YINFFT = algorithm::YINFFT;
-
-public:
-  PitchClient(ParamSetViewType& p)
-      : FluidBaseClient(p), mSTFTBufferedProcess(get<kMaxFFTSize>(), 1, 0)
-  {
-    FluidBaseClient::audioChannelsIn(1);
-    FluidBaseClient::controlChannelsOut(2);
-    mDescriptors = FluidTensor<double, 1>(2);
-  }
-
-  void process(std::vector<HostVector>& input, std::vector<HostVector>& output,
-               FluidContext& c)
+  void process(std::vector<HostVector<T>>& input,
+               std::vector<HostVector<T>>& output, FluidContext& c)
   {
     if (!input[0].data() || !output[0].data()) return;
->>>>>>> c03ae1a9
     assert(FluidBaseClient::controlChannelsOut() && "No control channels");
     assert(asSigned(output.size()) >= FluidBaseClient::controlChannelsOut() &&
            "Too few output channels");
@@ -105,7 +79,7 @@
     }
 
     mSTFTBufferedProcess.processInput(
-        mParams, input, c,  [&](ComplexMatrixView in) {
+        mParams, input, c, [&](ComplexMatrixView in) {
           algorithm::STFT::magnitude(in.row(0), mMagnitude);
           switch (get<kAlgorithm>())
           {
@@ -123,30 +97,22 @@
             break;
           }
         });
-    output[0](0) = static_cast<T>(get<kUnit>() == 0
-                       ? mDescriptors(0)
-                       : 69 + (12 * log2(mDescriptors(0) / 440.0))); // pitch
+    output[0](0) = static_cast<T>(
+        get<kUnit>() == 0 ? mDescriptors(0)
+                          : 69 + (12 * log2(mDescriptors(0) / 440.0))); // pitch
     output[1](0) = static_cast<T>(mDescriptors(1)); // pitch confidence
   }
   index latency() { return get<kFFT>().winSize(); }
   index controlRate() { return get<kFFT>().hopSize(); }
-  void reset(){ mSTFTBufferedProcess.reset(); }
+  void  reset() { mSTFTBufferedProcess.reset(); }
 
 private:
-<<<<<<< HEAD
-  ParameterTrackChanges<size_t> mParamTracker;
+  ParameterTrackChanges<index, double>        mParamTracker;
   STFTBufferedProcess<ParamSetViewType, kFFT> mSTFTBufferedProcess;
-  CepstrumF0 cepstrumF0;
-  HPS hps;
-  YINFFT yinFFT;
-=======
-  ParameterTrackChanges<index, double>           mParamTracker;
-  STFTBufferedProcess<ParamSetViewType, T, kFFT> mSTFTBufferedProcess;
 
   CepstrumF0             cepstrumF0;
   HPS                    hps;
   YINFFT                 yinFFT;
->>>>>>> c03ae1a9
   FluidTensor<double, 1> mMagnitude;
   FluidTensor<double, 1> mDescriptors;
 };
@@ -154,24 +120,13 @@
 using RTPitchClient = ClientWrapper<PitchClient>;
 
 auto constexpr NRTPitchParams =
-<<<<<<< HEAD
     makeNRTParams<RTPitchClient>({InputBufferParam("source", "Source Buffer")},
-                               {BufferParam("features", "Features Buffer")});
-=======
-    makeNRTParams<PitchClient>(InputBufferParam("source", "Source Buffer"),
-                               BufferParam("features", "Features Buffer"));
->>>>>>> c03ae1a9
+                                 {BufferParam("features", "Features Buffer")});
 
-using NRTPitchClient =
-    NRTControlAdaptor<RTPitchClient, decltype(NRTPitchParams), NRTPitchParams,
-                      1, 1>;
+using NRTPitchClient = NRTControlAdaptor<PitchClient, decltype(NRTPitchParams),
+                                         NRTPitchParams, 1, 1>;
 
-<<<<<<< HEAD
 using NRTThreadedPitchClient = NRTThreadingAdaptor<NRTPitchClient>;
-=======
-template <typename T>
-using NRTThreadedPitchClient = NRTThreadingAdaptor<NRTPitchClient<T>>;
->>>>>>> c03ae1a9
 
 } // namespace client
 } // namespace fluid