--- conflicted
+++ resolved
@@ -23,46 +23,7 @@
 namespace fluid {
 namespace client {
 
-<<<<<<< HEAD
 class HPSSClient : public FluidBaseClient, public AudioIn, public AudioOut
-=======
-enum HPSSParamIndex {
-  kHSize,
-  kPSize,
-  kMode,
-  kHThresh,
-  kPThresh,
-  kFFT,
-  kMaxFFT,
-  kMaxHSize,
-  kMaxPSize
-};
-
-extern auto constexpr HPSSParams = defineParameters(
-    LongParam("harmFilterSize", "Harmonic Filter Size", 17,
-              UpperLimit<kMaxHSize>(), Odd{}, Min(3)),
-    LongParam("percFilterSize", "Percussive Filter Size", 31,
-              UpperLimit<kMaxPSize>(), Odd{}, Min(3)),
-    EnumParam("maskingMode", "Masking Mode", 0, "Classic", "Coupled",
-              "Advanced"),
-    FloatPairsArrayParam("harmThresh", "Harmonic Filter Thresholds",
-                         FrequencyAmpPairConstraint{}),
-    FloatPairsArrayParam("percThresh", "Percussive Filter Thresholds",
-                         FrequencyAmpPairConstraint{}),
-    FFTParam<kMaxFFT>("fftSettings", "FFT Settings", 1024, -1, -1),
-    LongParam<Fixed<true>>("maxFFTSize", "Maxiumm FFT Size", 16384, Min(4),
-                           PowerOfTwo{}),
-    LongParam<Fixed<true>>("maxHarmFilterSize", "Maximum Harmonic Filter Size",
-                           101, Min(3), Odd{}),
-    LongParam<Fixed<true>>("maxPercFilterSize",
-                           "Maximum Percussive Filter Size", 101, Min(3),
-                           Odd{}));
-
-template <typename T>
-class HPSSClient : public FluidBaseClient<decltype(HPSSParams), HPSSParams>,
-                   public AudioIn,
-                   public AudioOut
->>>>>>> 81ec4ef3
 {
   enum HPSSParamIndex {
     kHSize,
@@ -99,7 +60,8 @@
                              Odd{}));
 
   HPSSClient(ParamSetViewType& p)
-      : mParams{p}, mSTFTBufferedProcess{get<kMaxFFT>(), 1, 3}
+      : mParams{p}, mSTFTBufferedProcess{get<kMaxFFT>(), 1, 3},
+        mHPSS{get<kMaxFFT>(), get<kMaxHSize>()}
   {
     FluidBaseClient::audioChannelsIn(1);
     FluidBaseClient::audioChannelsOut(3);
@@ -110,27 +72,18 @@
     return ((get<kHSize>() - 1) * get<kFFT>().hopSize()) +
            get<kFFT>().winSize();
   }
-<<<<<<< HEAD
-=======
 
   void reset()
   {
     mSTFTBufferedProcess.reset();
     mHPSS.init(get<kFFT>().frameSize(), get<kHSize>());
   }
->>>>>>> 81ec4ef3
 
-  void reset() { mSTFTBufferedProcess.reset(); }
 
   template <typename T>
   void process(std::vector<HostVector<T>>& input,
                std::vector<HostVector<T>>& output, FluidContext& c)
   {
-
-    using data_type = FluidTensorView<T, 2>;
-    using complex = FluidTensorView<std::complex<T>, 1>;
-    using HostVector = HostVector<T>;
-
 
     if (!input[0].data()) return;
 
@@ -153,38 +106,21 @@
   }
 
 private:
-<<<<<<< HEAD
   STFTBufferedProcess<ParamSetViewType, kFFT, true> mSTFTBufferedProcess;
-
-  ParameterTrackChanges<index, index, index> mTrackChangesAlgo;
-  ParameterTrackChanges<index>               mTrackHSize;
-
-  algorithm::HPSS mHPSS;
-=======
-  STFTBufferedProcess<ParamSetViewType, T, kFFT, true> mSTFTBufferedProcess;
   ParameterTrackChanges<index, index>                  mTrackChanges;
-  algorithm::HPSS mHPSS{get<kMaxFFT>(), get<kMaxHSize>()};
->>>>>>> 81ec4ef3
+  algorithm::HPSS                                      mHPSS;
 };
 
-using RTHPSS = ClientWrapper<HPSSClient>;
+using RTHPSSClient = ClientWrapper<HPSSClient>;
 
 auto constexpr NRTHPSSParams =
-<<<<<<< HEAD
-    makeNRTParams<HPSSClient>({InputBufferParam("source", "Source Buffer")},
-                              {BufferParam("harmonic", "Harmonic Buffer"),
-                               BufferParam("percussive", "Percussive Buffer"),
-                               BufferParam("residual", "Residual Buffer")});
-
-=======
     makeNRTParams<HPSSClient>(InputBufferParam("source", "Source Buffer"),
                               BufferParam("harmonic", "Harmonic Buffer"),
                               BufferParam("percussive", "Percussive Buffer"),
                               BufferParam("residual", "Residual Buffer"));
->>>>>>> 81ec4ef3
 
 using NRTHPSSClient =
-    NRTStreamAdaptor<RTHPSS, decltype(NRTHPSSParams), NRTHPSSParams, 1, 3>;
+    NRTStreamAdaptor<HPSSClient, decltype(NRTHPSSParams), NRTHPSSParams, 1, 3>;
 
 using NRTThreadedHPSSClient = NRTThreadingAdaptor<NRTHPSSClient>;
 
