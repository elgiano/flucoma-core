/*
Part of the Fluid Corpus Manipulation Project (http://www.flucoma.org/)
Copyright 2017-2019 University of Huddersfield.
Licensed under the BSD-3 License.
See license.md file in the project root for full license information.
This project has received funding from the European Research Council (ERC)
under the European Union’s Horizon 2020 research and innovation programme
(grant agreement No 725899).
*/
#pragma once

#include "../common/BufferedProcess.hpp"
#include "../common/FluidBaseClient.hpp"
#include "../common/ParameterConstraints.hpp"
#include "../common/ParameterSet.hpp"
#include "../common/ParameterTrackChanges.hpp"
#include "../common/ParameterTypes.hpp"
#include "../../algorithms/public/NMF.hpp"
#include "../../algorithms/public/RatioMask.hpp"

namespace fluid {
namespace client {

<<<<<<< HEAD
class NMFFilterClient : public FluidBaseClient, public AudioIn, public AudioOut
=======
enum NMFFilterIndex { kFilterbuf, kMaxRank, kIterations, kFFT, kMaxFFTSize };

extern auto constexpr NMFFilterParams = defineParameters(
    InputBufferParam("bases", "Bases Buffer"),
    LongParam<Fixed<true>>("maxComponents", "Maximum Number of Components", 20,
                           Min(1)),
    LongParam("iterations", "Number of Iterations", 10, Min(1)),
    FFTParam<kMaxFFTSize>("fftSettings", "FFT Settings", 1024, -1, -1),
    LongParam<Fixed<true>>("maxFFTSize", "Maxiumm FFT Size", 16384, Min(4),
                           PowerOfTwo{}));


template <typename T>
class NMFFilterClient
    : public FluidBaseClient<decltype(NMFFilterParams), NMFFilterParams>,
      public AudioIn,
      public AudioOut
>>>>>>> 81ec4ef3
{

public:
  enum NMFFilterIndex { kFilterbuf, kMaxRank, kIterations, kFFT, kMaxFFTSize };

  FLUID_DECLARE_PARAMS(
      InputBufferParam("bases", "Bases Buffer"),
      LongParam<Fixed<true>>("maxComponents", "Maximum Number of Components",
                             20, Min(1)),
      LongParam("iterations", "Number of Iterations", 10, Min(1)),
      FFTParam<kMaxFFTSize>("fftSettings", "FFT Settings", 1024, -1, -1),
      LongParam<Fixed<true>>("maxFFTSize", "Maxiumm FFT Size", 16384, Min(4),
                             PowerOfTwo{}));


  NMFFilterClient(ParamSetViewType& p)
      : mParams{p}, mSTFTProcessor{get<kMaxFFTSize>(), 1, get<kMaxRank>()},
        mNMF{get<kMaxRank>()}
  {
    audioChannelsIn(1);
    audioChannelsOut(get<kMaxRank>());
  }

  index latency() { return get<kFFT>().winSize(); }
<<<<<<< HEAD
=======

  void reset() { mSTFTProcessor.reset(); }
>>>>>>> 81ec4ef3

  void reset() { mSTFTProcessor.reset(); }

  template <typename T>
  void process(std::vector<HostVector<T>>& input,
               std::vector<HostVector<T>>& output, FluidContext& c)
  {
    if (!input[0].data()) return;
    assert(audioChannelsOut() && "No control channels");
    assert(output.size() >= asUnsigned(audioChannelsOut()) &&
           "Too few output channels");

    if (get<kFilterbuf>().get())
    {

      auto  filterBuffer = BufferAdaptor::ReadAccess(get<kFilterbuf>().get());
      auto& fftParams = get<kFFT>();

      if (!filterBuffer.valid()) { return; }

      index rank = std::min<index>(filterBuffer.numChans(), get<kMaxRank>());

      if (filterBuffer.numFrames() != fftParams.frameSize()) { return; }

      if (mTrackValues.changed(rank, fftParams.frameSize()))
      {
        tmpFilt.resize(rank, fftParams.frameSize());
        tmpMagnitude.resize(1, fftParams.frameSize());
        tmpOut.resize(rank);
        tmpEstimate.resize(1, fftParams.frameSize());
        tmpSource.resize(1, fftParams.frameSize());
      }

      for (index i = 0; i < tmpFilt.rows(); ++i)
        tmpFilt.row(i) = filterBuffer.samps(i);

      //      controlTrigger(false);
      mSTFTProcessor.process(
          mParams, input, output, c,
          [&](ComplexMatrixView in, ComplexMatrixView out) {
            algorithm::STFT::magnitude(in, tmpMagnitude);
            mNMF.processFrame(tmpMagnitude.row(0), tmpFilt, tmpOut,
                              get<kIterations>(), tmpEstimate.row(0));
            mMask.init(tmpEstimate);
            for (index i = 0; i < rank; ++i)
            {
              algorithm::NMF::estimate(tmpFilt, RealMatrixView(tmpOut), i,
                                       tmpSource);
              mMask.process(in, RealMatrixView{tmpSource}, 1,
                            ComplexMatrixView{out.row(i)});
            }
          });
    }
  }

private:
<<<<<<< HEAD
  ParameterTrackChanges<index, index>               mTrackValues;
  STFTBufferedProcess<ParamSetViewType, kFFT, true> mSTFTProcessor;
=======
  ParameterTrackChanges<index, index>                  mTrackValues;
  STFTBufferedProcess<ParamSetViewType, T, kFFT, true> mSTFTProcessor;
>>>>>>> 81ec4ef3

  algorithm::NMF       mNMF;
  algorithm::RatioMask mMask;

  RealMatrix a;
  RealMatrix tmpFilt;
  RealMatrix tmpMagnitude;
  RealVector tmpOut;
  RealMatrix tmpEstimate;
  RealMatrix tmpSource;

  index mNBins{0};
  index mRank{0};
};

using RTNMFFilterClient = ClientWrapper<NMFFilterClient>;

} // namespace client
} // namespace fluid<|MERGE_RESOLUTION|>--- conflicted
+++ resolved
@@ -21,27 +21,7 @@
 namespace fluid {
 namespace client {
 
-<<<<<<< HEAD
 class NMFFilterClient : public FluidBaseClient, public AudioIn, public AudioOut
-=======
-enum NMFFilterIndex { kFilterbuf, kMaxRank, kIterations, kFFT, kMaxFFTSize };
-
-extern auto constexpr NMFFilterParams = defineParameters(
-    InputBufferParam("bases", "Bases Buffer"),
-    LongParam<Fixed<true>>("maxComponents", "Maximum Number of Components", 20,
-                           Min(1)),
-    LongParam("iterations", "Number of Iterations", 10, Min(1)),
-    FFTParam<kMaxFFTSize>("fftSettings", "FFT Settings", 1024, -1, -1),
-    LongParam<Fixed<true>>("maxFFTSize", "Maxiumm FFT Size", 16384, Min(4),
-                           PowerOfTwo{}));
-
-
-template <typename T>
-class NMFFilterClient
-    : public FluidBaseClient<decltype(NMFFilterParams), NMFFilterParams>,
-      public AudioIn,
-      public AudioOut
->>>>>>> 81ec4ef3
 {
 
 public:
@@ -58,19 +38,13 @@
 
 
   NMFFilterClient(ParamSetViewType& p)
-      : mParams{p}, mSTFTProcessor{get<kMaxFFTSize>(), 1, get<kMaxRank>()},
-        mNMF{get<kMaxRank>()}
+      : mParams{p}, mSTFTProcessor{get<kMaxFFTSize>(), 1, get<kMaxRank>()}
   {
     audioChannelsIn(1);
     audioChannelsOut(get<kMaxRank>());
   }
 
   index latency() { return get<kFFT>().winSize(); }
-<<<<<<< HEAD
-=======
-
-  void reset() { mSTFTProcessor.reset(); }
->>>>>>> 81ec4ef3
 
   void reset() { mSTFTProcessor.reset(); }
 
@@ -127,13 +101,8 @@
   }
 
 private:
-<<<<<<< HEAD
-  ParameterTrackChanges<index, index>               mTrackValues;
+  ParameterTrackChanges<index, index>                  mTrackValues;
   STFTBufferedProcess<ParamSetViewType, kFFT, true> mSTFTProcessor;
-=======
-  ParameterTrackChanges<index, index>                  mTrackValues;
-  STFTBufferedProcess<ParamSetViewType, T, kFFT, true> mSTFTProcessor;
->>>>>>> 81ec4ef3
 
   algorithm::NMF       mNMF;
   algorithm::RatioMask mMask;
